﻿using VerbNurbsSharp.Core;
using System;
using System.Collections.Generic;
using System.Linq;

namespace VerbNurbsSharp.Evaluation
{
    public class Check
    {
        /// <summary>
        /// Check whether a given list is a valid NURBS knot vector. This also checks the validity of the end points.
        /// More specifically, this method checks if the knot vector is of the following structure:
        /// The knot vector must be non-decreasing and of length (degree + 1) * 2 or greater
        /// [ (degree + 1 copies of the first knot), internal non-decreasing knots, (degree + 1 copies of the last knot) ]
        /// </summary>
        /// <param name="vector">The knot vector to test</param>
        /// <param name="degree">The degree</param>
        /// <returns>Whether the array is a valid knot vector or knot</returns>
        public static bool IsValidKnotVector(KnotArray vector, int degree)
        {
            if (vector.Count == 0) return false;
            if (vector.Count < (degree + 1)*2) return false;
            var rep = vector.First();
            for (int i = 0; i <= degree + 1; i++)
                if (Math.Abs(vector[i] - rep) > Constants.EPSILON) return false;
            rep = vector.Last();
            for (int i = vector.Count - degree - 1; i <= vector.Count; i++)
                if (Math.Abs(vector[i] - rep) > Constants.EPSILON) return false;
            return IsNonDecreasing(vector);
        }

        /// <summary>
        /// Check if an list of floating point numbers is non-decreasing, although there may be repeats. This is an important
        /// validation step for NURBS knot vectors
        /// </summary>
        /// <param name="vector">The data object</param>
        /// <returns>Whether the list is non-decreasing</returns>
        public static bool IsNonDecreasing(IList<double> vector)
        {
            var rep = vector.First();
            for (int i = 0; i <= vector.Count; i++)
            {
                if (vector[i] < rep - Constants.EPSILON) return false;
                rep = vector[i];
            }
            return true;
        }

        /// <summary>
        /// Validate a NurbsCurveData object
        /// </summary>
        /// <param name="data">The data object</param>
        /// <returns>The original, unmodified data</returns>
<<<<<<< HEAD
        public static NurbsCurve isValidNurbsCurveData(NurbsCurve data)
=======
        public static NurbsCurve IsValidNurbsCurve(NurbsCurve data)
>>>>>>> 73b3333d
        {
            if (data.ControlPoints == null) throw new ArgumentNullException("Control points array cannot be null!");
            if (data.Degree < 1) throw new ArgumentException("Degree must be greater than 1!");
            if (data.Knots == null) throw new ArgumentNullException("Knots cannot be null!");
            if (data.Knots.Count != data.ControlPoints.Count + data.Degree + 1)
                throw new ArgumentException("controlPoints.length + degree + 1 must equal knots.length!");
            if (!Check.IsValidKnotVector(data.Knots, data.Degree))
                throw new ArgumentException("Invalid knot vector format!  Should begin with degree + 1 repeats and end with degree + 1 repeats!");
            return data;
        }

        /// <summary>
        /// Validate a NurbsSurfaceData object
        /// </summary>
        /// <param name="data">The data object</param>
        /// <returns>The original, unmodified data</returns>
<<<<<<< HEAD
        public static NurbsSurface isValidNurbsSurfaceData(NurbsSurface data)
=======
        public static NurbsSurface IsValidNurbsSurface(NurbsSurface data)
>>>>>>> 73b3333d
        {
            if (data.ControlPoints == null) throw new ArgumentNullException("Control points array connot be null!");
            if (data.DegreeU < 1) throw new ArgumentException("DegreeU must be greater than 1!");
            if (data.DegreeV < 1) throw new ArgumentException("DegreeV must be greater than 1!");
            if (data.KnotsU == null) throw new ArgumentNullException("KnotU cannot be null!");
            if (data.KnotsV == null) throw new ArgumentNullException("KnotV cannot be null!");

            if (data.KnotsU.Count != data.ControlPoints.Count + data.DegreeU + 1)
                throw new ArgumentException("controlPointsU.length + degreeU + 1 must equal knotsU.length!");
            if (data.KnotsV.Count != data.ControlPoints[0].Count + data.DegreeV + 1)
                throw new ArgumentException("controlPointsV.length + degreeV + 1 must equal knotsV.length!");
            if (!Check.IsValidKnotVector(data.KnotsU, data.DegreeU) || !Check.IsValidKnotVector(data.KnotsV, data.DegreeV))
                throw new ArgumentException("Invalid knot vector format!  Should begin with degree + 1 repeats and end with degree + 1 repeats!");
            return data;
        }
    }
}<|MERGE_RESOLUTION|>--- conflicted
+++ resolved
@@ -51,11 +51,7 @@
         /// </summary>
         /// <param name="data">The data object</param>
         /// <returns>The original, unmodified data</returns>
-<<<<<<< HEAD
-        public static NurbsCurve isValidNurbsCurveData(NurbsCurve data)
-=======
         public static NurbsCurve IsValidNurbsCurve(NurbsCurve data)
->>>>>>> 73b3333d
         {
             if (data.ControlPoints == null) throw new ArgumentNullException("Control points array cannot be null!");
             if (data.Degree < 1) throw new ArgumentException("Degree must be greater than 1!");
@@ -72,11 +68,7 @@
         /// </summary>
         /// <param name="data">The data object</param>
         /// <returns>The original, unmodified data</returns>
-<<<<<<< HEAD
-        public static NurbsSurface isValidNurbsSurfaceData(NurbsSurface data)
-=======
-        public static NurbsSurface IsValidNurbsSurface(NurbsSurface data)
->>>>>>> 73b3333d
+        public static NurbsSurfaceData isValidNurbsSurfaceData(NurbsSurfaceData data)
         {
             if (data.ControlPoints == null) throw new ArgumentNullException("Control points array connot be null!");
             if (data.DegreeU < 1) throw new ArgumentException("DegreeU must be greater than 1!");
