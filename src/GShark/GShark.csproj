﻿<Project Sdk="Microsoft.NET.Sdk">

  <PropertyGroup>
    <TargetFrameworks>net5.0;netcoreapp3.1;netstandard2.1</TargetFrameworks>
    <PackageId>GShark</PackageId>
    <Authors>Cesare Caoduro and Mirco Bianchini</Authors>
    <Company></Company>
    <Product />
    <RepositoryUrl>https://github.com/cesarecaoduro/G-Shark</RepositoryUrl>
    <GeneratePackageOnBuild>true</GeneratePackageOnBuild>
    <AssemblyName>GShark</AssemblyName>
    <RootNamespace>GShark</RootNamespace>
    <LangVersion>8.0</LangVersion>
    <Description>GShark is the nickname for Geometry Shark. It all started with the need of finding a geometry kernel able to handle curves, surfaces, mesh and solid in a C# (hence the first name was actually GShark). There are plenty of libraries written in C++, Python and some of them also in C# but we couldn't find a library to rule them all and, most important, free and open source. For this reason we have started this crazy project going back to books, learning from other libraries (which we thank for) and finally provinding our own touch to it.</Description>
    <PackageTags>geometry, kernerl, csharp, net5, net core, nurbs, curves, bezier, polygon, polygons, intersection, intersections, mesh, solid, solid, meshes. linear algebra, vectors</PackageTags>
<<<<<<< HEAD
    <Version>1.0.3</Version>
    <AssemblyVersion>1.0.3.0</AssemblyVersion>
    <FileVersion>1.0.3.0</FileVersion>
=======
    <Version>1.0.4</Version>
>>>>>>> f5830325
  </PropertyGroup>

  <PropertyGroup Condition="'$(Configuration)|$(TargetFramework)|$(Platform)'=='Release|net5.0|AnyCPU'">
    <PlatformTarget>x64</PlatformTarget>
  </PropertyGroup>

  <PropertyGroup Condition="'$(Configuration)|$(TargetFramework)|$(Platform)'=='Debug|net5.0|AnyCPU'">
    <PlatformTarget>x64</PlatformTarget>
  </PropertyGroup>

  <ItemGroup Condition="$(TargetFramework.StartsWith('net5'))">
    <PackageReference Include="Newtonsoft.Json" Version="13.0.1">
    </PackageReference>
  </ItemGroup>
  <ItemGroup Condition="$(TargetFramework.StartsWith('net4'))">
    <PackageReference Include="Newtonsoft.Json" Version="13.0.1">
    </PackageReference>
  </ItemGroup>
  <ItemGroup Condition="$(TargetFramework.StartsWith('netcore'))">
    <PackageReference Include="Newtonsoft.Json" Version="13.0.1">
    </PackageReference>
  </ItemGroup>
  <ItemGroup Condition="$(TargetFramework.StartsWith('netstandard'))">
    <PackageReference Include="Newtonsoft.Json" Version="13.0.1">
    </PackageReference>
  </ItemGroup>
</Project><|MERGE_RESOLUTION|>--- conflicted
+++ resolved
@@ -13,13 +13,7 @@
     <LangVersion>8.0</LangVersion>
     <Description>GShark is the nickname for Geometry Shark. It all started with the need of finding a geometry kernel able to handle curves, surfaces, mesh and solid in a C# (hence the first name was actually GShark). There are plenty of libraries written in C++, Python and some of them also in C# but we couldn't find a library to rule them all and, most important, free and open source. For this reason we have started this crazy project going back to books, learning from other libraries (which we thank for) and finally provinding our own touch to it.</Description>
     <PackageTags>geometry, kernerl, csharp, net5, net core, nurbs, curves, bezier, polygon, polygons, intersection, intersections, mesh, solid, solid, meshes. linear algebra, vectors</PackageTags>
-<<<<<<< HEAD
-    <Version>1.0.3</Version>
-    <AssemblyVersion>1.0.3.0</AssemblyVersion>
-    <FileVersion>1.0.3.0</FileVersion>
-=======
     <Version>1.0.4</Version>
->>>>>>> f5830325
   </PropertyGroup>
 
   <PropertyGroup Condition="'$(Configuration)|$(TargetFramework)|$(Platform)'=='Release|net5.0|AnyCPU'">
